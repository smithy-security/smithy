package main

import (
	"encoding/json"
	"fmt"
	"io/ioutil"
	"log"
	"net/http"
	"net/http/httptest"
	"testing"
	"time"

	cdx "github.com/CycloneDX/cyclonedx-go"
	"github.com/google/uuid"
	v1 "github.com/ocurity/dracon/api/proto/v1"
	"github.com/ocurity/dracon/pkg/cyclonedx"
	"github.com/stretchr/testify/assert"
	"google.golang.org/protobuf/proto"
	"google.golang.org/protobuf/types/known/timestamppb"
)

const (
	license = "Foo License v0"
)

func genSampleIssue() []*v1.Issue {
	id := uuid.New()
	bom := sampleSbom
	rI := &v1.Issue{
		Target:        "some/target",
		Type:          "some type",
		Title:         "/some/target sbom",
		Severity:      v1.Severity_SEVERITY_INFO,
		Cvss:          0,
		Confidence:    v1.Confidence_CONFIDENCE_INFO,
		Description:   "foo bar",
		Cve:           "",
		Uuid:          id.String(),
		CycloneDXSBOM: &bom,
	}
	return []*v1.Issue{rI}
}

func prepareIssue() string {
	// prepare
	dir, err := ioutil.TempDir("/tmp", "")
	if err != nil {
		log.Fatal(err)
	}
	rawIssues := genSampleIssue()

	id := uuid.New()
	scanUUUID := id.String()
	startTime, _ := time.Parse(time.RFC3339, time.Now().UTC().Format(time.RFC3339))
	orig := v1.LaunchToolResponse{
		Issues:   rawIssues,
		ToolName: "depsdevSAT",
		ScanInfo: &v1.ScanInfo{
			ScanUuid:      scanUUUID,
			ScanStartTime: timestamppb.New(startTime),
		},
	}
	// write sample raw issues in mktemp
	out, _ := proto.Marshal(&orig)
	ioutil.WriteFile(dir+"/depsdevSAT.tagged.pb", out, 0o600)

	readPath = dir
	writePath = dir
	return dir
}

func MockServer(t *testing.T) {
}

// TODO make this be the common setup method
// todo add test for deps dev and scorecard stuff
func setup(t *testing.T) (string, *httptest.Server) {
	dir := prepareIssue()

	// setup server
	response := Response{
		Version: Version{
			Licenses: []string{license},
			Projects: []Project{
				{
					ScorecardV2: ScorecardV2{
<<<<<<< HEAD
=======
						Date:  "irrelevant",
>>>>>>> da3f67a8
						Score: 5.5,
						Check: []Check{
							{
								Name:   "foo",
								Score:  2,
								Reason: "bar",
							},
						},
					},
				},
			},
		},
	}
	srv := httptest.NewServer(http.HandlerFunc(func(w http.ResponseWriter, r *http.Request) {
		assert.Contains(t, r.URL.String(), "/_/s/go/p/")
		json.NewEncoder(w).Encode(response)
	}))
	depsdevBaseURL = srv.URL
	return dir, srv
}

<<<<<<< HEAD

func TestParseIssuesDepsDevScoreCardInfoWritten(t *testing.T) {
	dir, srv := setup(t)
	defer srv.Close()

	// run enricher
	run()
	assert.FileExists(t, dir+"/depsdevSAT.depsdev.enriched.pb", "file was not created")

	// load *enriched.pb
	pbBytes, err := ioutil.ReadFile(dir + "/depsdevSAT.depsdev.enriched.pb")
	assert.NoError(t, err, "could not read enriched file")
	res := v1.EnrichedLaunchToolResponse{}
	proto.Unmarshal(pbBytes, &res)
	expectedExternalReferences := []cdx.ExternalReference{
		{
			URL:  "http://127.0.0.1:46679//go/p/cloud.google.com%2Fgo%2Fcompute/v/v1.14.0",
			Type: "other",
		}, {
			URL:  "http://127.0.0.1:46679//go/p/cloud.google.com%2Fgo%2Fcompute%2Fmetadata/v/v0.2.3",
			Type: "other",
		}, {
			URL:  "http://127.0.0.1:46679//go/p/github.com%2FAzure%2Fazure-pipeline-go/v/v0.2.3",
			Type: "other",
		},
	}
	//  ensure every component has a license attached to it
	for _, finding := range res.Issues {
		bom, err := cyclonedx.FromDracon(finding.RawIssue)
		assert.NoError(t, err, "Could not read enriched cyclone dx info")

		externalReferences := []cdx.ExternalReference{}

		for _, component := range *bom.Components {
			externalReferences = append(externalReferences, *component.ExternalReferences...)
		}
		assert.Equal(t, externalReferences, expectedExternalReferences)
	}
}


=======
func TestParseIssuesDepsDevScoreCardInfoWritten(t *testing.T) {
	dir, srv := setup(t)
	defer srv.Close()
	scoreCardInfo = "true"
	// run enricher
	run()
	assert.FileExists(t, dir+"/depsdevSAT.depsdev.enriched.pb", "file was not created")

	// load *enriched.pb
	pbBytes, err := ioutil.ReadFile(dir + "/depsdevSAT.depsdev.enriched.pb")
	assert.NoError(t, err, "could not read enriched file")
	res := v1.EnrichedLaunchToolResponse{}
	proto.Unmarshal(pbBytes, &res)
	expectedProperties := []cdx.Property{
		{Name: "aquasecurity:trivy:PkgType", Value: "gomod"},
		{Name: "ScorecardScore", Value: "5.500000"},
		{Name: "ScorecardInfo", Value: "{\n\t\"date\": \"irrelevant\",\n\t\"repo\": {},\n\t\"scorecard\": {},\n\t\"check\": [\n\t\t{\n\t\t\t\"name\": \"foo\",\n\t\t\t\"documentation\": {},\n\t\t\t\"score\": 2,\n\t\t\t\"reason\": \"bar\"\n\t\t}\n\t],\n\t\"score\": 5.5\n}"},
		{Name: "aquasecurity:trivy:PkgType", Value: "gomod"},
		{Name: "ScorecardScore", Value: "5.500000"},
		{Name: "ScorecardInfo", Value: "{\n\t\"date\": \"irrelevant\",\n\t\"repo\": {},\n\t\"scorecard\": {},\n\t\"check\": [\n\t\t{\n\t\t\t\"name\": \"foo\",\n\t\t\t\"documentation\": {},\n\t\t\t\"score\": 2,\n\t\t\t\"reason\": \"bar\"\n\t\t}\n\t],\n\t\"score\": 5.5\n}"},
		{Name: "aquasecurity:trivy:PkgType", Value: "gomod"},
		{Name: "ScorecardScore", Value: "5.500000"},
		{Name: "ScorecardInfo", Value: "{\n\t\"date\": \"irrelevant\",\n\t\"repo\": {},\n\t\"scorecard\": {},\n\t\"check\": [\n\t\t{\n\t\t\t\"name\": \"foo\",\n\t\t\t\"documentation\": {},\n\t\t\t\"score\": 2,\n\t\t\t\"reason\": \"bar\"\n\t\t}\n\t],\n\t\"score\": 5.5\n}"},
	}
	//  ensure every component has a license attached to it
	for _, finding := range res.Issues {
		bom, err := cyclonedx.FromDracon(finding.RawIssue)
		assert.NoError(t, err, "Could not read enriched cyclone dx info")

		properties := []cdx.Property{}

		for _, component := range *bom.Components {
			properties = append(properties, *component.Properties...)
		}
		assert.Equal(t, properties, expectedProperties)
	}
}

>>>>>>> da3f67a8
func TestParseIssuesDepsDevExternalReferenceLinksWritten(t *testing.T) {
	dir, srv := setup(t)
	defer srv.Close()

	// run enricher
	run()
	assert.FileExists(t, dir+"/depsdevSAT.depsdev.enriched.pb", "file was not created")

	// load *enriched.pb
	pbBytes, err := ioutil.ReadFile(dir + "/depsdevSAT.depsdev.enriched.pb")
	assert.NoError(t, err, "could not read enriched file")
	res := v1.EnrichedLaunchToolResponse{}
	proto.Unmarshal(pbBytes, &res)
	expectedExternalReferences := []cdx.ExternalReference{
		{
			URL:  fmt.Sprintf("%s/go/p/cloud.google.com%%2Fgo%%2Fcompute/v/v1.14.0", srv.URL),
			Type: "other",
		}, {
			URL:  fmt.Sprintf("%s/go/p/cloud.google.com%%2Fgo%%2Fcompute%%2Fmetadata/v/v0.2.3", srv.URL),
			Type: "other",
		}, {
			URL:  fmt.Sprintf("%s/go/p/github.com%%2FAzure%%2Fazure-pipeline-go/v/v0.2.3", srv.URL),
			Type: "other",
		},
	}
	//  ensure every component has a license attached to it
	for _, finding := range res.Issues {
		bom, err := cyclonedx.FromDracon(finding.RawIssue)
		assert.NoError(t, err, "Could not read enriched cyclone dx info")

		externalReferences := []cdx.ExternalReference{}

		for _, component := range *bom.Components {
			externalReferences = append(externalReferences, *component.ExternalReferences...)
		}
		assert.Equal(t, externalReferences, expectedExternalReferences)
	}
}

<<<<<<< HEAD

=======
>>>>>>> da3f67a8
func TestParseIssuesLicensesWritten(t *testing.T) {
	dir, srv := setup(t)
	defer srv.Close()

	licensesInEvidence = "false"

	// run enricher
	run()
	assert.FileExists(t, dir+"/depsdevSAT.depsdev.enriched.pb", "file was not created")

	// load *enriched.pb
	pbBytes, err := ioutil.ReadFile(dir + "/depsdevSAT.depsdev.enriched.pb")
	assert.NoError(t, err, "could not read enriched file")
	res := v1.EnrichedLaunchToolResponse{}
	proto.Unmarshal(pbBytes, &res)

	//  ensure every component has a license attached to it
	for _, finding := range res.Issues {
		bom, err := cyclonedx.FromDracon(finding.RawIssue)
		assert.NoError(t, err, "Could not read enriched cyclone dx info")
		found := false
		for _, component := range *bom.Components {
			for _, lic := range *component.Licenses {
				found = true
				assert.Equal(t, lic.License.Name, license)
			}
		}
		assert.True(t, found)

	}
}

func TestParseIssuesLicensesWrittenACcurateLicenses(t *testing.T) {
	dir, srv := setup(t)
	defer srv.Close()
	licensesInEvidence = "true"

	run()

	assert.FileExists(t, dir+"/depsdevSAT.depsdev.enriched.pb", "file was not created")

	// load *enriched.pb
	pbBytes, err := ioutil.ReadFile(dir + "/depsdevSAT.depsdev.enriched.pb")
	assert.NoError(t, err, "could not read enriched file")
	res := v1.EnrichedLaunchToolResponse{}
	proto.Unmarshal(pbBytes, &res)

	//  ensure every component has a license attached to it
	for _, finding := range res.Issues {
		bom, err := cyclonedx.FromDracon(finding.RawIssue)
		assert.NoError(t, err, "Could not read enriched cyclone dx info")
		found := false
		for _, component := range *bom.Components {
			for _, lic := range *component.Evidence.Licenses {
				found = true
				assert.Equal(t, lic.License.Name, license)
			}
		}
		assert.True(t, found)
	}
}

const sampleSbom = `{
	"bomFormat": "CycloneDX",
	"specVersion": "1.4",
	"serialNumber": "urn:uuid:2a73a682-6094-45e0-9a87-544abd01fd8a",
	"version": 1,
	"metadata": {
	  "timestamp": "2023-03-01T08:53:41+00:00",
	  "tools": [
		{
		  "vendor": "aquasecurity",
		  "name": "trivy",
		  "version": "0.36.1"
		}
	  ],
	  "component": {
		"bom-ref": "7d68c283-756d-4c19-a255-cde007a0437a",
		"type": "application",
		"name": "/code",
		"properties": [
		  {
			"name": "aquasecurity:trivy:SchemaVersion",
			"value": "2"
		  }
		]
	  }
	},
	"components": [
	  {
		"bom-ref": "pkg:golang/cloud.google.com/go/compute@1.14.0",
		"type": "library",
		"name": "cloud.google.com/go/compute",
		"version": "1.14.0",
		"purl": "pkg:golang/cloud.google.com/go/compute@1.14.0",
		"properties": [
		  {
			"name": "aquasecurity:trivy:PkgType",
			"value": "gomod"
		  }
		]
	  },
	  {
		"bom-ref": "pkg:golang/cloud.google.com/go/compute/metadata@0.2.3",
		"type": "library",
		"name": "cloud.google.com/go/compute/metadata",
		"version": "0.2.3",
		"purl": "pkg:golang/cloud.google.com/go/compute/metadata@0.2.3",
		"properties": [
		  {
			"name": "aquasecurity:trivy:PkgType",
			"value": "gomod"
		  }
		]
	  },
	  {
		"bom-ref": "pkg:golang/github.com/azure/azure-pipeline-go@0.2.3",
		"type": "library",
		"name": "github.com/Azure/azure-pipeline-go",
		"version": "0.2.3",
		"purl": "pkg:golang/github.com/azure/azure-pipeline-go@0.2.3",
		"properties": [
		  {
			"name": "aquasecurity:trivy:PkgType",
			"value": "gomod"
		  }
		]
	  }
	],
	"dependencies": [],
	"vulnerabilities": []
  }
  `<|MERGE_RESOLUTION|>--- conflicted
+++ resolved
@@ -84,10 +84,7 @@
 			Projects: []Project{
 				{
 					ScorecardV2: ScorecardV2{
-<<<<<<< HEAD
-=======
 						Date:  "irrelevant",
->>>>>>> da3f67a8
 						Score: 5.5,
 						Check: []Check{
 							{
@@ -109,49 +106,6 @@
 	return dir, srv
 }
 
-<<<<<<< HEAD
-
-func TestParseIssuesDepsDevScoreCardInfoWritten(t *testing.T) {
-	dir, srv := setup(t)
-	defer srv.Close()
-
-	// run enricher
-	run()
-	assert.FileExists(t, dir+"/depsdevSAT.depsdev.enriched.pb", "file was not created")
-
-	// load *enriched.pb
-	pbBytes, err := ioutil.ReadFile(dir + "/depsdevSAT.depsdev.enriched.pb")
-	assert.NoError(t, err, "could not read enriched file")
-	res := v1.EnrichedLaunchToolResponse{}
-	proto.Unmarshal(pbBytes, &res)
-	expectedExternalReferences := []cdx.ExternalReference{
-		{
-			URL:  "http://127.0.0.1:46679//go/p/cloud.google.com%2Fgo%2Fcompute/v/v1.14.0",
-			Type: "other",
-		}, {
-			URL:  "http://127.0.0.1:46679//go/p/cloud.google.com%2Fgo%2Fcompute%2Fmetadata/v/v0.2.3",
-			Type: "other",
-		}, {
-			URL:  "http://127.0.0.1:46679//go/p/github.com%2FAzure%2Fazure-pipeline-go/v/v0.2.3",
-			Type: "other",
-		},
-	}
-	//  ensure every component has a license attached to it
-	for _, finding := range res.Issues {
-		bom, err := cyclonedx.FromDracon(finding.RawIssue)
-		assert.NoError(t, err, "Could not read enriched cyclone dx info")
-
-		externalReferences := []cdx.ExternalReference{}
-
-		for _, component := range *bom.Components {
-			externalReferences = append(externalReferences, *component.ExternalReferences...)
-		}
-		assert.Equal(t, externalReferences, expectedExternalReferences)
-	}
-}
-
-
-=======
 func TestParseIssuesDepsDevScoreCardInfoWritten(t *testing.T) {
 	dir, srv := setup(t)
 	defer srv.Close()
@@ -190,7 +144,6 @@
 	}
 }
 
->>>>>>> da3f67a8
 func TestParseIssuesDepsDevExternalReferenceLinksWritten(t *testing.T) {
 	dir, srv := setup(t)
 	defer srv.Close()
@@ -230,10 +183,6 @@
 	}
 }
 
-<<<<<<< HEAD
-
-=======
->>>>>>> da3f67a8
 func TestParseIssuesLicensesWritten(t *testing.T) {
 	dir, srv := setup(t)
 	defer srv.Close()
