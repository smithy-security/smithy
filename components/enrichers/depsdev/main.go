package main

import (
	"encoding/json"
	"errors"
	"flag"
	"fmt"
	"log"
	"net/http"
	"net/url"
	"os"
	"path/filepath"
	"time"

	cdx "github.com/CycloneDX/cyclonedx-go"
	v1 "github.com/ocurity/dracon/api/proto/v1"
	"github.com/ocurity/dracon/pkg/cyclonedx"
	"github.com/ocurity/dracon/pkg/putil"
	packageurl "github.com/package-url/packageurl-go"
)

const defaultAnnotation = "Enriched Licenses"

var (
	readPath           string
	writePath          string
	depsdevBaseURL     = "https://deps.dev"
	licensesInEvidence string
	scoreCardInfo      string
	annotation         string
)

<<<<<<< HEAD
=======
// Check is a deps.dev ScoreCardV2 check
>>>>>>> da3f67a8
type Check struct {
	Name          string `json:"name,omitempty"`
	Documentation struct {
		Short string `json:"short,omitempty"`
		URL   string `json:"url,omitempty"`
	} `json:"documentation,omitempty"`
	Score   int           `json:"score,omitempty"`
	Reason  string        `json:"reason,omitempty"`
	Details []interface{} `json:"details,omitempty"`
}
<<<<<<< HEAD
=======

// ScorecardV2 is a deps.dev ScoreCardV2 result
>>>>>>> da3f67a8
type ScorecardV2 struct {
	Date string `json:"date,omitempty"`
	Repo struct {
		Name   string `json:"name,omitempty"`
		Commit string `json:"commit,omitempty"`
	} `json:"repo,omitempty"`
	Scorecard struct {
		Version string `json:"version,omitempty"`
		Commit  string `json:"commit,omitempty"`
	} `json:"scorecard,omitempty"`
	Check    []Check       `json:"check,omitempty"`
	Metadata []interface{} `json:"metadata,omitempty"`
	Score    float64       `json:"score,omitempty"`
}
<<<<<<< HEAD
=======

// Project is a deps.dev project
>>>>>>> da3f67a8
type Project struct {
	Type        string      `json:"type,omitempty"`
	Name        string      `json:"name,omitempty"`
	ObservedAt  int         `json:"observedAt,omitempty"`
	Issues      int         `json:"issues,omitempty"`
	Forks       int         `json:"forks,omitempty"`
	Stars       int         `json:"stars,omitempty"`
	Description string      `json:"description,omitempty"`
	License     string      `json:"license,omitempty"`
	DisplayName string      `json:"displayName,omitempty"`
	Link        string      `json:"link,omitempty"`
	ScorecardV2 ScorecardV2 `json:"scorecardV2,omitempty"`
}
<<<<<<< HEAD
=======

// Version is a deps.dev version, main object in the response
>>>>>>> da3f67a8
type Version struct {
	Version                string        `json:"version,omitempty"`
	SymbolicVersions       []interface{} `json:"symbolicVersions,omitempty"`
	RefreshedAt            int           `json:"refreshedAt,omitempty"`
	IsDefault              bool          `json:"isDefault,omitempty"`
	Licenses               []string      `json:"licenses,omitempty"`
	DependentCount         int           `json:"dependentCount,omitempty"`
	DependentCountDirect   int           `json:"dependentCountDirect,omitempty"`
	DependentCountIndirect int           `json:"dependentCountIndirect,omitempty"`
	Links                  struct {
		Origins []string `json:"origins,omitempty"`
	} `json:"links,omitempty"`
	Projects        []Project     `json:"projects,omitempty"`
	Advisories      []interface{} `json:"advisories,omitempty"`
	RelatedPackages struct{}      `json:"relatedPackages,omitempty"`
}
type Response struct {
	Package struct {
		System string `json:"system,omitempty"`
		Name   string `json:"name,omitempty"`
	} `json:"package,omitempty"`
	Owners         []interface{} `json:"owners,omitempty"`
	Version        Version       `json:"version,omitempty"`
	DefaultVersion string        `json:"defaultVersion,omitempty"`
}

func lookupEnvOrString(key string, defaultVal string) string {
	if val, ok := os.LookupEnv(key); ok {
		return val
	}
	return defaultVal
}

func makeURL(component cdx.Component, api bool) (string, error) {
	instance, err := packageurl.FromString(component.PackageURL)
	if err != nil {
		return "", err
	}
	ecosystem := ""
	version := url.QueryEscape(component.Version)
	switch instance.Type {
	case packageurl.TypeGolang:
		ecosystem += "/go"
		version = "v" + version
	case packageurl.TypePyPi:
		ecosystem += "/pypi"
	case packageurl.TypeMaven:
		ecosystem += "/maven"
	// case packageurl.TypeCargo:
	// 	ecosystem += "/cargo"
	case packageurl.TypeNPM:
		ecosystem += "/npm"
	case packageurl.TypeNuget:
		ecosystem += "/nuget"
	default:
		log.Println(instance.Namespace, "not supported by this enricher")
	}
	resultURL := ""
	if api {
		resultURL = fmt.Sprintf("%s/_/s%s/p/%s/v/%s", depsdevBaseURL, ecosystem, url.QueryEscape(component.Name), version)
	} else {
		resultURL = fmt.Sprintf("%s%s/p/%s/v/%s", depsdevBaseURL, ecosystem, url.QueryEscape(component.Name), version)
	}
	return resultURL, nil
<<<<<<< HEAD
}

func addDepsDevLink(component cdx.Component) (cdx.Component, error) {
	url, err := makeURL(component, false)
	if err != nil {
		return component, err
	}
	depsDevRef := cdx.ExternalReference{
		Type: cdx.ERTypeOther,
		URL:  url,
	}

	if component.ExternalReferences != nil && len(*component.ExternalReferences) > 0 {
		refs := append(*component.ExternalReferences, depsDevRef)
		component.ExternalReferences = &refs
	} else {
		refs := []cdx.ExternalReference{depsDevRef}
		component.ExternalReferences = &refs
	}

	return component, nil
}

=======
}

func addDepsDevLink(component cdx.Component) (cdx.Component, error) {
	url, err := makeURL(component, false)
	if err != nil {
		return component, err
	}
	depsDevRef := cdx.ExternalReference{
		Type: cdx.ERTypeOther,
		URL:  url,
	}

	if component.ExternalReferences != nil && len(*component.ExternalReferences) > 0 {
		refs := append(*component.ExternalReferences, depsDevRef)
		component.ExternalReferences = &refs
	} else {
		refs := []cdx.ExternalReference{depsDevRef}
		component.ExternalReferences = &refs
	}

	return component, nil
}
>>>>>>> da3f67a8
func addDepsDevInfo(component cdx.Component, annotations map[string]string) (cdx.Component, map[string]string, error) {
	var depsResp Response
	licenses := cdx.Licenses{}
	url, err := makeURL(component, true)
	if err != nil {
		return component, annotations, err
	}
	resp, err := http.Get(url) // nolint: gosec, url get constructed above with a hardcoded domain and relatively trusted data
	if err != nil {
		return component, annotations, err
	}
	err = json.NewDecoder(resp.Body).Decode(&depsResp)
	if err != nil {
		return component, annotations, err
	}
	if len(depsResp.Version.Licenses) == 0 {
		log.Println("could not find license for component", component.Name)
	}

	for _, lic := range depsResp.Version.Licenses {
		licenseName := cdx.License{
			Name: lic,
		}
		licenses = append(licenses, cdx.LicenseChoice{License: &licenseName})
		log.Println("found license", lic, "for component", component.Name)
	}
	if scoreCardInfo == "true" {
		log.Println("adding scorecard info")
		for _, project := range depsResp.Version.Projects {
			if project.ScorecardV2.Date != "" && len(project.ScorecardV2.Check) != 0 && project.ScorecardV2.Score >= 0 {
				scoreCardInfo, err := json.MarshalIndent(project.ScorecardV2, "", "\t")
				if err != nil {
					log.Println("could not marshal score card information, err:", err)
					continue
				}
				properties := []cdx.Property{
					{
						Name:  "ScorecardScore",
						Value: fmt.Sprintf("%f", project.ScorecardV2.Score),
					},
					{
						Name:  "ScorecardInfo",
						Value: string(scoreCardInfo),
					},
				}
				props := append(*component.Properties, properties...)
				component.Properties = &props
			}
		}
	}
	if licensesInEvidence == "true" {
		log.Println("adding Licenses in the 'Evidence' field")
		evid := cdx.Evidence{
			Licenses: &licenses,
		}
		if component.Evidence == nil {
			component.Evidence = &evid
		} else {
			component.Evidence.Licenses = &licenses
		}
	} else {
		component.Licenses = &licenses
	}
	annotations[annotation] = "True"
	return component, annotations, nil
}

func enrichIssue(i *v1.Issue) (*v1.EnrichedIssue, error) {
	enrichedIssue := v1.EnrichedIssue{}
	annotations := map[string]string{}
	bom, err := cyclonedx.FromDracon(i)
	if err != nil {
		return &enrichedIssue, err
	}
	if bom == nil || *bom.Components == nil {
		return &enrichedIssue, errors.New("bom does not have components")
	}
	newComponents := (*bom.Components)[:0]
	for _, component := range *bom.Components {
		newComp := component
		if component.Type == cdx.ComponentTypeLibrary {
			if component.Licenses == nil {
				newComp, annotations, err = addDepsDevInfo(component, annotations)
				if err != nil {
					log.Println(err)
					continue
				}
			}
			newComp, err = addDepsDevLink(newComp)
			if err != nil {
				log.Println(err)
				continue
			}
<<<<<<< HEAD

=======
>>>>>>> da3f67a8
			// TODO(): enrich with vulnerability info whenever a consumer supports showing arbitrary properties in components
		}
		newComponents = append(newComponents, newComp)
	}
	bom.Components = &newComponents
	marshalled, err := json.Marshal(bom)
	if err != nil {
		return &enrichedIssue, err
	}
	originalIssue, err := cyclonedx.ToDracon(marshalled, "json")
	if err != nil {
		return &enrichedIssue, err
	}
	enrichedIssue = v1.EnrichedIssue{
		RawIssue:    originalIssue[0],
		Annotations: map[string]string{},
	}
	enrichedIssue.Annotations = annotations
	return &enrichedIssue, nil
}

func run() {
	res, err := putil.LoadTaggedToolResponse(readPath)
	if err != nil {
		log.Fatalf("could not load tool response from path %s , error:%v", readPath, err)
	}
	if annotation == "" {
		annotation = defaultAnnotation
	}
	for _, r := range res {
		enrichedIssues := []*v1.EnrichedIssue{}
		for _, i := range r.GetIssues() {
			eI, err := enrichIssue(i)
			if err != nil {
				log.Println(err)
				continue
			}
			enrichedIssues = append(enrichedIssues, eI)
		}
		if len(enrichedIssues) > 0 {
			if err := putil.WriteEnrichedResults(r, enrichedIssues,
				filepath.Join(writePath, fmt.Sprintf("%s.depsdev.enriched.pb", r.GetToolName())),
			); err != nil {
				log.Fatal(err)
			}
		} else {
			log.Println("no enriched issues were created for", r.GetToolName())
		}
		if len(r.GetIssues()) > 0 {
			scanStartTime := r.GetScanInfo().GetScanStartTime().AsTime()
			if err := putil.WriteResults(
				r.GetToolName(),
				r.GetIssues(),
				filepath.Join(writePath, fmt.Sprintf("%s.raw.pb", r.GetToolName())),
				r.GetScanInfo().GetScanUuid(),
				scanStartTime.Format(time.RFC3339),
			); err != nil {
				log.Fatalf("could not write results: %s", err)
			}
		}

	}
}

func main() {
	flag.StringVar(&readPath, "read_path", lookupEnvOrString("READ_PATH", ""), "where to find producer results")
	flag.StringVar(&writePath, "write_path", lookupEnvOrString("WRITE_PATH", ""), "where to put enriched results")
	flag.StringVar(&annotation, "annotation", lookupEnvOrString("ANNOTATION", defaultAnnotation), "what is the annotation this enricher will add to the issues, by default `Enriched Licenses`")
	flag.StringVar(&scoreCardInfo, "scoreCardInfo", lookupEnvOrString("SCORECARD_INFO", "false"), "add security score card scan results from deps.dev to the components of the SBOM as properties")
	flag.StringVar(&licensesInEvidence, "licensesInEvidence", lookupEnvOrString("LICENSES_IN_EVIDENCE", ""),
		`If this flag is provided and set to "true", the enricher will populate the 'evidence' CycloneDX field with license information instead of the license field.
	This means that the result conforms to the CycloneDX intention of providing accurate information when licensing information cannot be guaranteed to be accurate.
	However, no tools currently support reading license information from evidence.
	This is because deps.dev does not guarantee accurate licensing information for Go.
	Enable this switch if you need to provide SBOM information for regulatory reasons.`)
	flag.Parse()
	run()
}<|MERGE_RESOLUTION|>--- conflicted
+++ resolved
@@ -30,10 +30,7 @@
 	annotation         string
 )
 
-<<<<<<< HEAD
-=======
 // Check is a deps.dev ScoreCardV2 check
->>>>>>> da3f67a8
 type Check struct {
 	Name          string `json:"name,omitempty"`
 	Documentation struct {
@@ -44,11 +41,7 @@
 	Reason  string        `json:"reason,omitempty"`
 	Details []interface{} `json:"details,omitempty"`
 }
-<<<<<<< HEAD
-=======
-
 // ScorecardV2 is a deps.dev ScoreCardV2 result
->>>>>>> da3f67a8
 type ScorecardV2 struct {
 	Date string `json:"date,omitempty"`
 	Repo struct {
@@ -63,11 +56,7 @@
 	Metadata []interface{} `json:"metadata,omitempty"`
 	Score    float64       `json:"score,omitempty"`
 }
-<<<<<<< HEAD
-=======
-
 // Project is a deps.dev project
->>>>>>> da3f67a8
 type Project struct {
 	Type        string      `json:"type,omitempty"`
 	Name        string      `json:"name,omitempty"`
@@ -81,11 +70,8 @@
 	Link        string      `json:"link,omitempty"`
 	ScorecardV2 ScorecardV2 `json:"scorecardV2,omitempty"`
 }
-<<<<<<< HEAD
-=======
 
 // Version is a deps.dev version, main object in the response
->>>>>>> da3f67a8
 type Version struct {
 	Version                string        `json:"version,omitempty"`
 	SymbolicVersions       []interface{} `json:"symbolicVersions,omitempty"`
@@ -150,7 +136,6 @@
 		resultURL = fmt.Sprintf("%s%s/p/%s/v/%s", depsdevBaseURL, ecosystem, url.QueryEscape(component.Name), version)
 	}
 	return resultURL, nil
-<<<<<<< HEAD
 }
 
 func addDepsDevLink(component cdx.Component) (cdx.Component, error) {
@@ -173,31 +158,6 @@
 
 	return component, nil
 }
-
-=======
-}
-
-func addDepsDevLink(component cdx.Component) (cdx.Component, error) {
-	url, err := makeURL(component, false)
-	if err != nil {
-		return component, err
-	}
-	depsDevRef := cdx.ExternalReference{
-		Type: cdx.ERTypeOther,
-		URL:  url,
-	}
-
-	if component.ExternalReferences != nil && len(*component.ExternalReferences) > 0 {
-		refs := append(*component.ExternalReferences, depsDevRef)
-		component.ExternalReferences = &refs
-	} else {
-		refs := []cdx.ExternalReference{depsDevRef}
-		component.ExternalReferences = &refs
-	}
-
-	return component, nil
-}
->>>>>>> da3f67a8
 func addDepsDevInfo(component cdx.Component, annotations map[string]string) (cdx.Component, map[string]string, error) {
 	var depsResp Response
 	licenses := cdx.Licenses{}
@@ -291,10 +251,6 @@
 				log.Println(err)
 				continue
 			}
-<<<<<<< HEAD
-
-=======
->>>>>>> da3f67a8
 			// TODO(): enrich with vulnerability info whenever a consumer supports showing arbitrary properties in components
 		}
 		newComponents = append(newComponents, newComp)
